--- conflicted
+++ resolved
@@ -143,38 +143,12 @@
             with open(filepath, 'r', encoding='utf-8') as f:
                 text = f.read()
         elif filename.endswith('.pdf'):
-<<<<<<< HEAD
             # Extract text from PDF using pdfplumber
             import pdfplumber
             text = ''
             with pdfplumber.open(filepath) as pdf:
                 for page in pdf.pages:
                     text += page.extract_text() + '\n'
-=======
-            # Extract text from PDF
-            from pypdf import PdfReader
-            from pypdf.errors import PdfReadError
-            
-            try:
-                reader = PdfReader(filepath)
-                
-                # Check if PDF is encrypted
-                if reader.is_encrypted:
-                    return jsonify({'error': 'PDF is password-protected. Please remove the password and try again.'}), 400
-                
-                text = ""
-                for page in reader.pages:
-                    text += page.extract_text() + "\n"
-                
-                if not text.strip():
-                    return jsonify({'error': 'Could not extract text from PDF. The PDF might be image-based (scanned) or contain no readable text.'}), 400
-            except PdfReadError as e:
-                error_msg = str(e)
-                if 'invalid pdf header' in error_msg.lower():
-                    return jsonify({'error': 'Invalid PDF file. The file may be corrupted or not a valid PDF. Please check the file and try again.'}), 400
-                else:
-                    return jsonify({'error': f'Error reading PDF: {error_msg}'}), 400
->>>>>>> 453cff99
         else:
             return jsonify({'error': 'Unsupported file type'}), 400
     except Exception as e:
