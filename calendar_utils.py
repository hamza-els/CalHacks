"""Calendar helpers: Google Calendar push and .ics export for Apple Calendar import.

Google Calendar uses OAuth2. Place your OAuth client credentials in `credentials.json`
(downloaded from Google Cloud Console) next to this script. The token is saved to `token.json`.

ICS export uses the `icalendar` package and creates a simple calendar file.
"""
from typing import Dict, List, Optional
import os
from datetime import datetime

try:
    from google.auth.transport.requests import Request
    from google.oauth2.credentials import Credentials
    from google_auth_oauthlib.flow import InstalledAppFlow
    from googleapiclient.discovery import build
except Exception:
    # Defer import errors until runtime; requirements not installed during static analysis.
    Credentials = None

from icalendar import Calendar, Event

# If modifying these scopes, delete the file token.json.
SCOPES = [
    "openid",
    "https://www.googleapis.com/auth/calendar.events",
    "https://www.googleapis.com/auth/calendar",
    "https://www.googleapis.com/auth/userinfo.email",
    "https://www.googleapis.com/auth/userinfo.profile"
]


def create_google_service(credentials_path: str = "credentials.json", token_path: str = "token.json"):
    """Create a Google Calendar API service. Returns the service object.

    Requires `credentials.json` from Google Cloud Console (OAuth Client ID).
    This function will open a browser for the first-time OAuth consent and save `token.json`.
    """
    if Credentials is None:
        raise RuntimeError("Google API libraries are not installed. See requirements.txt")

    creds = None
    if os.path.exists(token_path):
        creds = Credentials.from_authorized_user_file(token_path, SCOPES)
    
    # If there are no (valid) credentials, let the user log in.
    if not creds or not creds.valid:
        if creds and creds.expired and creds.refresh_token:
            # Refresh the token
            try:
                creds.refresh(Request())
            except Exception as e:
                print(f"Could not refresh token: {e}")
                # If refresh fails, raise an error - user needs to re-authenticate
                raise Exception("Authentication expired. Please sign in again.")
        else:
            # No valid credentials - user needs to authenticate via web OAuth
            raise Exception("Not authenticated. Please sign in with Google first.")

    service = build("calendar", "v3", credentials=creds)
    return service


<<<<<<< HEAD
def create_or_get_syllabus_calendar(service, events_data=None, is_general_events=False) -> tuple:
    """Create a new calendar for syllabus events or return existing one.
    
    service: Google Calendar API service object
    events_data: list of events to generate calendar name from (optional)
    is_general_events: if True, use "General Events" as default name instead of "Syllabus Events"
=======
def create_or_get_syllabus_calendar(service, file_content=None, filename=None) -> tuple:
    """Create a new calendar for syllabus events.
    
    file_content: the actual text content of the uploaded file (optional)
    filename: name of the uploaded file (optional)
>>>>>>> e519cf0b
    Returns a tuple of (calendar_id, calendar_name).
    """
    calendar_name = "General Events" if is_general_events else "Syllabus Events"
    
<<<<<<< HEAD
    # Generate dynamic calendar name if events data is provided (only for syllabi)
    if events_data and len(events_data) > 0 and not is_general_events:
        try:
            import google.generativeai as genai
            import os
=======
    # Generate calendar name using Gemini API
    if file_content and len(file_content.strip()) > 0:
        import google.generativeai as genai
        import os
        
        api_key = os.environ.get('GEMINI_API_KEY')
        if api_key:
            genai.configure(api_key=api_key)
>>>>>>> e519cf0b
            
            content_snippet = file_content[:1300]
            
            prompt = f"""Extract the course title from this syllabus:

{content_snippet}

Return ONLY the course title (e.g., "MATH 55", "CS 61A", "Chemistry 1B"). Keep it short, max 30 characters. Do not include words like "syllabus", "course", "class", or "schedule". Just the course identifier or title."""
            
            model_names = [
                'models/gemini-2.5-flash',
                'models/gemini-2.0-flash',
                'models/gemini-flash-latest',
                'models/gemini-pro-latest',
                'models/gemini-2.5-pro'
            ]
            
            for model_name in model_names:
                try:
                    model = genai.GenerativeModel(model_name)
                    response = model.generate_content(prompt)
                    calendar_name = response.text.strip().replace('"', '').replace("'", "")
                    break
                except Exception:
                    continue
    
<<<<<<< HEAD
    try:
        # Check if syllabus calendar already exists
        calendar_list = service.calendarList().list().execute()
        for calendar in calendar_list.get('items', []):
            if calendar.get('summary') == calendar_name:
                print(f"Found existing syllabus calendar: {calendar['id']}")
                return calendar['id'], calendar_name
        
        # Create new calendar if it doesn't exist
        description = 'Events extracted from general documents' if is_general_events else 'Events extracted from academic syllabi'
        calendar_body = {
            'summary': calendar_name,
            'description': description,
            'timeZone': 'America/Los_Angeles'
        }
        
        created_calendar = service.calendars().insert(body=calendar_body).execute()
        calendar_id = created_calendar['id']
        print(f"Created new syllabus calendar: {calendar_id} with name: {calendar_name}")
        
        return calendar_id, calendar_name
        
    except Exception as e:
        print(f"Error creating/getting syllabus calendar: {e}")
        # Fallback to primary calendar if there's an issue
        return "primary", "Primary Calendar"

=======
    # Create the calendar
    calendar_body = {
        'summary': calendar_name,
        'description': 'Events extracted from academic syllabi',
        'timeZone': 'America/Los_Angeles'
    }
    
    created_calendar = service.calendars().insert(body=calendar_body).execute()
    calendar_id = created_calendar['id']
    
    return calendar_id, calendar_name
>>>>>>> e519cf0b

def create_google_event(service, event: Dict, calendar_id: str = "primary", timezone: str = "America/Los_Angeles") -> Dict:
    """Create an event in Google Calendar.

    event: dict with keys title, start (datetime), end (datetime), description, location, all_day (bool), recurring (bool)
    timezone: IANA timezone string (default: America/Los_Angeles)
    Returns the created event resource.
    """
    # Validate required fields
    if not event.get("title"):
        raise ValueError("Event title is required")
    
    start_dt = event.get("start")
    end_dt = event.get("end")
    
    if not start_dt or not end_dt:
        raise ValueError("Event start and end times are required")
    
    # Check if this is an all-day event
    is_all_day = event.get("all_day", False)
    is_recurring = event.get("recurring", False)
    
    # Handle all-day events vs timed events
    if is_all_day:
        # For all-day events, use date field (no time component)
        # Ensure we have valid dates
        if not hasattr(start_dt, 'strftime') or not hasattr(end_dt, 'strftime'):
            raise ValueError("Invalid datetime objects for all-day event")
            
        body = {
            "summary": event.get("title"),
            "description": event.get("description"),
            "location": event.get("location"),
            "start": {
                "date": start_dt.strftime("%Y-%m-%d")
            },
            "end": {
                "date": end_dt.strftime("%Y-%m-%d")
            },
        }
    else:
        # For timed events, use dateTime with timezone
        # Validate datetime objects
        if not hasattr(start_dt, 'strftime') or not hasattr(end_dt, 'strftime'):
            raise ValueError("Invalid datetime objects for timed event")
        
        # Format datetime without timezone if naive
        if start_dt.tzinfo is None:
            start_str = start_dt.strftime("%Y-%m-%dT%H:%M:%S")
        else:
            start_str = start_dt.isoformat()
            
        if end_dt.tzinfo is None:
            end_str = end_dt.strftime("%Y-%m-%dT%H:%M:%S")
        else:
            end_str = end_dt.isoformat()
        
        # Validate that start is before end
        if start_dt >= end_dt:
            raise ValueError(f"Start time ({start_dt}) must be before end time ({end_dt})")
        
        body = {
            "summary": event.get("title"),
            "description": event.get("description"),
            "location": event.get("location"),
            "start": {
                "dateTime": start_str,
                "timeZone": timezone
            },
            "end": {
                "dateTime": end_str,
                "timeZone": timezone
            },
        }
    
    # Add recurrence rule if this is a recurring event (events or tasks)
    if is_recurring:
        from datetime import timedelta
        
        # Try to get the days of week from the event description or location
        # Common patterns: "MWF" (Monday, Wednesday, Friday), "TTH" (Tuesday, Thursday), etc.
        days_str = event.get("description", "").upper()
        
        # Map day abbreviations to Google Calendar format
        day_patterns = {
            'M': 'MO', 'MON': 'MO', 'MONDAY': 'MO',
            'T': 'TU', 'TUE': 'TU', 'TUES': 'TU', 'TUESDAY': 'TU',
            'W': 'WE', 'WED': 'WE', 'WEDNESDAY': 'WE',
            'R': 'TH', 'TH': 'TH', 'THUR': 'TH', 'THURS': 'TH', 'THURSDAY': 'TH',
            'F': 'FR', 'FRI': 'FR', 'FRIDAY': 'FR',
            'SA': 'SA', 'SAT': 'SA', 'SATURDAY': 'SA',
            'SU': 'SU', 'SUN': 'SU', 'SUNDAY': 'SU'
        }
        
        # Try to find day patterns in the description
        # Look for patterns like "MWF", "TTH", "M W F", "Mon Wed Fri", etc.
        found_days = []
        
        # First, check for abbreviated patterns like "MWF", "TTH"
        if len(days_str) <= 5 and all(c in 'MTWRF' for c in days_str):
            # Pattern like "MWF" or "TTH"
            for char in days_str:
                if char in day_patterns:
                    day_code = day_patterns[char]
                    if day_code not in found_days:
                        found_days.append(day_code)
        
        # Check for word patterns in description
        if not found_days:
            import re
            # Look for day names in the description
            for pattern, day_code in day_patterns.items():
                if len(pattern) > 2 and pattern in days_str:
                    if day_code not in found_days:
                        found_days.append(day_code)
        
        # Fallback: use the start date's day if no pattern found
        if not found_days:
            weekday = start_dt.weekday()
            days_map = ["MO", "TU", "WE", "TH", "FR", "SA", "SU"]
            found_days = [days_map[weekday]]
        
        # Create recurrence rule with BYDAY parameter
        byday_str = ','.join(found_days)
        end_date = start_dt + timedelta(weeks=16)
        
        # For all-day events (tasks), use date format in UNTIL
        if is_all_day:
            until_date = end_date.strftime('%Y%m%d')
            body["recurrence"] = [
                f"RRULE:FREQ=WEEKLY;BYDAY={byday_str};UNTIL={until_date}"
            ]
        else:
            until_datetime = end_date.strftime('%Y%m%dT%H%M%SZ')
            body["recurrence"] = [
                f"RRULE:FREQ=WEEKLY;BYDAY={byday_str};UNTIL={until_datetime}"
            ]
    
    created = service.events().insert(calendarId=calendar_id, body=body).execute()
    return created


def export_events_to_ics(events: List[Dict], path: str = "events.ics") -> str:
    """Write events to an .ics file. Returns the path written.

    Each event requires start and end datetimes and summary.
    """
    cal = Calendar()
    cal.add("prodid", "-//CalHacks Event Export//mxm.dk//")
    cal.add("version", "2.0")

    for ev in events:
        ical_ev = Event()
        ical_ev.add("summary", ev.get("title"))
        ical_ev.add("description", ev.get("description"))
        if ev.get("location"):
            ical_ev.add("location", ev.get("location"))
        # Use dateTime with timezone-aware datetimes if available; here we assume naive -> treat as local
        ical_ev.add("dtstart", ev["start"])
        ical_ev.add("dtend", ev["end"])
        cal.add_component(ical_ev)

    with open(path, "wb") as f:
        f.write(cal.to_ical())
    return path


if __name__ == "__main__":
    print("calendar_utils module: provide create_google_service, create_google_event, export_events_to_ics")<|MERGE_RESOLUTION|>--- conflicted
+++ resolved
@@ -61,67 +61,61 @@
     return service
 
 
-<<<<<<< HEAD
 def create_or_get_syllabus_calendar(service, events_data=None, is_general_events=False) -> tuple:
     """Create a new calendar for syllabus events or return existing one.
     
+    file_content: the actual text content of the uploaded file (optional)
+    filename: name of the uploaded file (optional)
     service: Google Calendar API service object
     events_data: list of events to generate calendar name from (optional)
     is_general_events: if True, use "General Events" as default name instead of "Syllabus Events"
-=======
-def create_or_get_syllabus_calendar(service, file_content=None, filename=None) -> tuple:
-    """Create a new calendar for syllabus events.
-    
-    file_content: the actual text content of the uploaded file (optional)
-    filename: name of the uploaded file (optional)
->>>>>>> e519cf0b
     Returns a tuple of (calendar_id, calendar_name).
     """
     calendar_name = "General Events" if is_general_events else "Syllabus Events"
     
-<<<<<<< HEAD
     # Generate dynamic calendar name if events data is provided (only for syllabi)
     if events_data and len(events_data) > 0 and not is_general_events:
         try:
             import google.generativeai as genai
             import os
-=======
-    # Generate calendar name using Gemini API
-    if file_content and len(file_content.strip()) > 0:
-        import google.generativeai as genai
-        import os
-        
-        api_key = os.environ.get('GEMINI_API_KEY')
-        if api_key:
-            genai.configure(api_key=api_key)
->>>>>>> e519cf0b
             
-            content_snippet = file_content[:1300]
-            
-            prompt = f"""Extract the course title from this syllabus:
-
-{content_snippet}
-
-Return ONLY the course title (e.g., "MATH 55", "CS 61A", "Chemistry 1B"). Keep it short, max 30 characters. Do not include words like "syllabus", "course", "class", or "schedule". Just the course identifier or title."""
-            
-            model_names = [
-                'models/gemini-2.5-flash',
-                'models/gemini-2.0-flash',
-                'models/gemini-flash-latest',
-                'models/gemini-pro-latest',
-                'models/gemini-2.5-pro'
-            ]
-            
-            for model_name in model_names:
+            api_key = os.environ.get('GEMINI_API_KEY')
+            if api_key:
+                genai.configure(api_key=api_key)
+                
+                # Create a summary of events for naming
+                events_summary = []
+                for event in events_data[:5]:  # Use first 5 events for context
+                    events_summary.append(f"- {event.get('title', 'Event')}: {event.get('description', '')}")
+                
+                prompt = f"""Based on these calendar events, generate a concise, descriptive calendar name (max 30 characters) that captures the main topic/subject:
+
+{chr(10).join(events_summary)}
+
+Examples of good names:
+- "CS 101 Fall 2024"
+- "Math 1B Calculus"
+- "ENG 125 Ethics"
+- "Physics Lab Schedule"
+
+Return only the calendar name, nothing else:"""
+
                 try:
                     model = genai.GenerativeModel(model_name)
                     response = model.generate_content(prompt)
-                    calendar_name = response.text.strip().replace('"', '').replace("'", "")
-                    break
-                except Exception:
-                    continue
-    
-<<<<<<< HEAD
+                    suggested_name = response.text.strip().replace('"', '').replace("'", "")
+                    
+                    # Validate the name (remove any extra text, limit length)
+                    if suggested_name and len(suggested_name) <= 30:
+                        calendar_name = suggested_name
+                        print(f"Generated calendar name: {calendar_name}")
+                    else:
+                        print(f"Generated name too long or invalid: {suggested_name}, using default")
+                except Exception as e:
+                    print(f"Error generating calendar name: {e}, using default")
+        except Exception as e:
+            print(f"Gemini API not available for naming: {e}, using default")
+    
     try:
         # Check if syllabus calendar already exists
         calendar_list = service.calendarList().list().execute()
@@ -149,19 +143,6 @@
         # Fallback to primary calendar if there's an issue
         return "primary", "Primary Calendar"
 
-=======
-    # Create the calendar
-    calendar_body = {
-        'summary': calendar_name,
-        'description': 'Events extracted from academic syllabi',
-        'timeZone': 'America/Los_Angeles'
-    }
-    
-    created_calendar = service.calendars().insert(body=calendar_body).execute()
-    calendar_id = created_calendar['id']
-    
-    return calendar_id, calendar_name
->>>>>>> e519cf0b
 
 def create_google_event(service, event: Dict, calendar_id: str = "primary", timezone: str = "America/Los_Angeles") -> Dict:
     """Create an event in Google Calendar.
