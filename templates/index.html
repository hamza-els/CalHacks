--- conflicted
+++ resolved
@@ -1032,7 +1032,6 @@
             gameState.gameStarted = false;
             gameState.pipeSpeed = 5;
             
-<<<<<<< HEAD
             // Create initial advertisements with more spacing
             for (let i = 0; i < 3; i++) {
                 const ad = createRandomAd();
@@ -1041,9 +1040,6 @@
             }
             
             document.getElementById('gameScore').textContent = 'Time: 0 | Pipes: 0';
-=======
-            document.getElementById('gameScore').textContent = 'Time: 0';
->>>>>>> 91cbab0b
             
             // Clear any existing intervals
             if (gameState.gameLoop) {
