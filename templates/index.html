--- conflicted
+++ resolved
@@ -303,11 +303,7 @@
         <div class="content">
             <div class="upload-section" id="uploadSection">
                 <h2>📤 Upload Your Syllabus</h2>
-<<<<<<< HEAD
-                <p style="margin: 20px 0; color: #666;">Supported formats: .txt and .pdf files</p>
-=======
                 <p style="margin: 10px 0; color: #666; font-size: 0.9em;">Supported formats: .txt and .pdf files</p>
->>>>>>> 453cff99
                 <label for="fileInput" class="file-label">
                     Choose File
                 </label>
